import difflib
import glob
import logging
import os
from dataclasses import dataclass

from pydantic import BaseModel, PrivateAttr

from moatless.codeblocks import get_parser_by_path
from moatless.codeblocks.codeblocks import CodeBlockType, CodeBlockTypeGroup
from moatless.codeblocks.module import Module
from moatless.codeblocks.parser.python import PythonParser

logger = logging.getLogger(__name__)


@dataclass
class UpdateResult:
    file_path: str
    updated: bool
    diff: str | None = None
    error: str | None = None
    new_span_ids: set[str] | None = None


class CodeFile(BaseModel):
    file_path: str
<<<<<<< HEAD
    module: Optional[Module] = None
=======
    content: str
    module: Module | None = None

>>>>>>> 323582b8
    dirty: bool = False
    
    _content: str = PrivateAttr()

    def __init__(self, **data):
        super().__init__(**data)
        self._content = data.get('content', '')

    @property
    def content(self):
        return self._content

    @content.setter
    def content(self, new_content):
        if self._content != new_content:
            self._content = new_content
            self.dirty = True

    def save(self):
        if self.dirty:
            with open(self.file_path, 'w') as f:
                f.write(self._content)
            self.dirty = False

    def dict(self, *args, **kwargs):
        d = super().dict(*args, **kwargs)
        d['content'] = self._content
        return d

    @classmethod
    def from_file(cls, repo_path: str, file_path: str):
        full_path = os.path.join(repo_path, file_path)
        with open(full_path, 'r') as f:
            content = f.read()
        return cls(file_path=file_path, content=content)
    
    @classmethod
    def from_file(cls, repo_path: str, file_path: str):
        with open(os.path.join(repo_path, file_path)) as f:
            parser = get_parser_by_path(file_path)
            if parser:
                content = f.read()
                module = parser.parse(content)
            else:
                module = None
            return cls(file_path=file_path, content=content, module=module)

    @classmethod
    def from_content(cls, file_path: str, content: str):
        parser = PythonParser()
        module = parser.parse(content)
        return cls(file_path=file_path, content=content, module=module)

    @property
    def supports_codeblocks(self):
        return self.module is not None

    def update_content_by_line_numbers(
        self, start_line_index: int, end_line_index: int, replacement_content: str
    ) -> UpdateResult:
        replacement_lines = replacement_content.split("\n")

        # Strip empty lines from the start and end
        while replacement_lines and replacement_lines[0].strip() == "":
            replacement_lines.pop(0)

        while replacement_lines and replacement_lines[-1].strip() == "":
            replacement_lines.pop()

        original_lines = self.content.split("\n")

        replacement_lines = remove_duplicate_lines(
            replacement_lines, original_lines[end_line_index:]
        )

        updated_lines = (
            original_lines[:start_line_index]
            + replacement_lines
            + original_lines[end_line_index:]
        )
        updated_content = "\n".join(updated_lines)
        logger.info(
            f"Updating content for {self.file_path} from line {start_line_index} to {end_line_index} with {len(replacement_lines)} lines. The updated file has {len(updated_lines)} lines."
        )

        return self.update_content(updated_content)

    def update_content(self, updated_content: str) -> UpdateResult:
        diff = do_diff(self.file_path, self.content, updated_content)
        if diff:
            parser = get_parser_by_path(self.file_path)
            if parser:
                module = parser.parse(updated_content)
                if not module.children:
                    return UpdateResult(
                        file_path=self.file_path,
                        updated=False,
                        diff=diff,
                        error="The updated code is invalid.",
                    )

                # TODO: Move the prompt instructions to the loop
                error_blocks = module.find_errors()
                validation_errors = module.find_validation_errors()
                existing_placeholders = self.module.find_blocks_with_type(
                    CodeBlockType.COMMENTED_OUT_CODE
                )
                new_placeholders = (
                    module.find_blocks_with_type(CodeBlockType.COMMENTED_OUT_CODE)
                    if not existing_placeholders
                    else []
                )
                if error_blocks or validation_errors or new_placeholders:
                    error_response = ""
                    if error_blocks:
                        for error_block in error_blocks:
                            parent_block = error_block.find_type_group_in_parents(
                                CodeBlockTypeGroup.STRUCTURE
                            )
                            if (
                                parent_block
                                and parent_block.type != CodeBlockType.MODULE
                            ):
                                error_response += f"{parent_block.type.name} has invalid code:\n\n```{parent_block.to_string()}\n```.\n"
                            else:
                                error_response += f"This code is invalid: \n```{error_block.to_string()}\n```.\n"

                    if new_placeholders:
                        for new_placeholder in new_placeholders:
                            parent_block = new_placeholder.find_type_group_in_parents(
                                CodeBlockTypeGroup.STRUCTURE
                            )
                            if parent_block:
                                error_response += f"{parent_block.identifier} has a placeholder `{new_placeholder.content}` indicating that it's not fully implemented. Implement the full {parent_block.type.name} or reject the request.: \n\n```{parent_block.to_string()}```\n\n"
                            else:
                                error_response += f"There is a placeholder indicating out commented code : \n```{new_placeholder.to_string()}\n```. Do the full implementation or reject the request.\n"

                    for validation_error in validation_errors:
                        error_response += f"{validation_error}\n"

                    logger.warning(
                        f"Errors in updated file {self.file_path}:\n{error_response}"
                    )

                    return UpdateResult(
                        file_path=self.file_path,
                        updated=False,
                        diff=diff,
                        error=error_response,
                    )

                new_span_ids = module.get_all_span_ids() - set(
                    self.module.get_all_span_ids()
                )

                logger.info(
                    f"Updated content for {self.file_path} with {len(new_span_ids)} new span ids."
                )
                self.module = module
            else:
                new_span_ids = []

            self.dirty = True
            self.content = updated_content

            return UpdateResult(
                file_path=self.file_path,
                updated=True,
                diff=diff,
                new_span_ids=new_span_ids,
            )

        return UpdateResult(file_path=self.file_path, updated=False)


class FileRepository:
    def __init__(self, repo_path: str):
        self._repo_path = repo_path
        self._files: dict[str, CodeFile] = {}

    @property
    def path(self):
        return self._repo_path

    def get_file(
        self, file_path: str, refresh: bool = False, from_origin: bool = False
    ):
        """
        Get a file from the repository.

        Args:

        """
        file = self._files.get(file_path)
        if not file or refresh or from_origin:
            full_file_path = os.path.join(self._repo_path, file_path)
            if not os.path.exists(full_file_path):
                logger.warning(f"File not found: {full_file_path}")
                return None
            if not os.path.isfile(full_file_path):
                logger.warning(f"{full_file_path} is not a file")
                return None

            with open(full_file_path) as f:
                parser = get_parser_by_path(file_path)
                if parser:
                    content = f.read()
                    module = parser.parse(content)
                    file = CodeFile(file_path=file_path, content=content, module=module)
                else:
                    file = CodeFile(file_path=file_path, content=f.read())

            if refresh or not from_origin:
                self._files[file_path] = file
        return file

    def save_file(self, file_path: str, updated_content: str | None = None):
        file = self._files.get(file_path)
        full_file_path = os.path.join(self._repo_path, file_path)
        with open(full_file_path, "w") as f:
            updated_content = updated_content or file.module.to_string()
            f.write(updated_content)

        file.dirty = False

    def save(self):
        for file in self._files.values():
            if file.dirty:
                self.save_file(file.file_path, file.content)

    def matching_files(self, file_pattern: str):
        matched_files = []
        for matched_file in glob.iglob(
            file_pattern, root_dir=self._repo_path, recursive=True
        ):
            matched_files.append(matched_file)

        if not matched_files and not file_pattern.startswith("*"):
            return self.matching_files(f"**/{file_pattern}")

        return matched_files

    def find_files(self, file_patterns: list[str]) -> set[str]:
        found_files = set()
        for file_pattern in file_patterns:
            matched_files = self.matching_files(file_pattern)
            found_files.update(matched_files)

        return found_files

    def has_matching_files(self, file_pattern: str):
        for _matched_file in glob.iglob(
            file_pattern, root_dir=self._repo_path, recursive=True
        ):
            return True
        return False

    def file_match(self, file_pattern: str, file_path: str):
        match = False
        for matched_file in glob.iglob(
            file_pattern, root_dir=self._repo_path, recursive=True
        ):
            if matched_file == file_path:
                match = True
                break
        return match


def remove_duplicate_lines(replacement_lines, original_lines):
    """
    Removes overlapping lines at the end of replacement_lines that match the beginning of original_lines.
    """
    if not replacement_lines or not original_lines:
        return replacement_lines

    max_overlap = min(len(replacement_lines), len(original_lines))

    for overlap in range(max_overlap, 0, -1):
        if replacement_lines[-overlap:] == original_lines[:overlap]:
            return replacement_lines[:-overlap]

    return replacement_lines


def do_diff(file_path: str, original_content: str, updated_content: str) -> str | None:
    return "".join(
        difflib.unified_diff(
            original_content.strip().splitlines(True),
            updated_content.strip().splitlines(True),
            fromfile=file_path,
            tofile=file_path,
            lineterm="\n",
        )
    )<|MERGE_RESOLUTION|>--- conflicted
+++ resolved
@@ -25,13 +25,11 @@
 
 class CodeFile(BaseModel):
     file_path: str
-<<<<<<< HEAD
+
     module: Optional[Module] = None
-=======
     content: str
     module: Module | None = None
 
->>>>>>> 323582b8
     dirty: bool = False
     
     _content: str = PrivateAttr()
