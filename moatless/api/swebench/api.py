--- conflicted
+++ resolved
@@ -44,25 +44,19 @@
     if request.flow:
         flow = SearchTree.model_validate(request.flow)
     else:
-<<<<<<< HEAD
-=======
         logger.info(f"Creating evaluation for all datasets with {request.instance_ids}")
         
     if request.flow:
         flow = SearchTree.model_validate(request.flow)
     else:
->>>>>>> 267d6eb1
         flow = None
 
     evaluation = await evaluation_manager.create_evaluation(
         dataset_name=request.dataset,
         flow_id=request.flow_id,
         flow_config=flow,
-<<<<<<< HEAD
         model_id=request.model_id,
         litellm_model_name=request.litellm_model_name,
-=======
->>>>>>> 267d6eb1
         instance_ids=request.instance_ids,
     )
 
