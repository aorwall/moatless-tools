<<<<<<< HEAD
import os
=======
import json
>>>>>>> 323582b8
import logging
import random
import string
import traceback
from collections.abc import Callable
from typing import Any

import instructor
import litellm
from anthropic import Anthropic
from litellm import completion_cost, cost_per_token, token_counter
from pydantic import BaseModel, Field

from moatless.state import (
    AgenticState,
    Finished,
    NoopState,
    Pending,
    Rejected,
)
from moatless.trajectory import Trajectory
from moatless.types import (
    ActionRequest,
    AssistantMessage,
    Content,
    Message,
    Response,
    UserMessage,
)
from moatless.workspace import Workspace

from .utils_search.visualize_tree import MCTSVisualizer
# from .loop_search import MCTSNode

logger = logging.getLogger("Loop")


class Transition(BaseModel):
    trigger: str
    source: type[AgenticState]
    dest: type[AgenticState]
    required_fields: set[str] = Field(default_factory=set)
    excluded_fields: set[str] = Field(default_factory=set)

class Transitions:
    def __init__(
        self,
        initial_state: type[AgenticState],
        transitions: list[Transition],
        global_params: dict[str, Any] | None = None,
        state_params: dict[type[AgenticState], dict[str, Any]] | None = None,
    ):
        self._initial_state = initial_state
        self._global_params = global_params or {}
        self._state_params = state_params or {}
        self._source_trigger_index: dict[tuple[type[AgenticState], str], list] = {}

        for transition in transitions:
            if (
                transition.source,
                transition.trigger,
            ) not in self._source_trigger_index:
                self._source_trigger_index[(transition.source, transition.trigger)] = []
            self._source_trigger_index[(transition.source, transition.trigger)].append(
                transition
            )

    def find_transition_by_source_and_trigger(
        self, source: type[AgenticState], trigger: str
    ) -> list[Transition]:
        return self._source_trigger_index.get((source, trigger), [])

    def initial_state(self, **data) -> AgenticState:
        params = {}
        params.update(self._global_params)
        params.update(self._state_params.get(self._initial_state, {}))
        params.update(data)
        return self._initial_state(**params)

    def next_state(
        self, source: AgenticState, trigger: str, data: dict[str, Any]
    ) -> AgenticState | None:
        transitions = self.find_transition_by_source_and_trigger(
            source.__class__, trigger
        )
        for transition in transitions:
            if transition.required_fields.issubset(data.keys()):
                params = {}
                params.update(self._global_params)
                params.update(self._state_params.get(transition.dest, {}))

                if transition.excluded_fields:
                    data = {
                        k: v
                        for k, v in data.items()
                        if k not in transition.excluded_fields
                    }

                params.update(data)
                return transition.dest(**params)
        return None


class AgenticLoop:
    def __init__(
        self,
        transitions: Transitions,
        workspace: Workspace,
        mocked_actions: list[dict] | None = None,
        reset_mocks_at_state: str | None = None,
        verify_state_func: Callable | None = None,
        max_cost: float = 0.25,
        max_transitions: int = 25,
        max_message_tokens: int | None = None,
        max_retries: int = 2,
        max_rejections: int = 2,
        instructor_mode: instructor.Mode | None = None,
        metadata: dict[str, Any] | None = None,
        trajectory_path: str | None = None,
        prompt_log_dir: str | None = None,
    ):
        """
        Initialize the Loop instance.

        Args:

        """

        self._workspace = workspace
        self._trajectory_path = trajectory_path
        self._prompt_log_dir = prompt_log_dir

        self._mocked_actions = mocked_actions
        self._reset_mocks_at_state = reset_mocks_at_state
        self._verify_state_func = verify_state_func

        self._max_cost = max_cost
        self._max_message_tokens = max_message_tokens
        self._max_transitions = max_transitions
        self._max_retries = max_retries
        self._max_rejections = max_rejections
        self._instructor_mode = instructor_mode

        self._transition_count = 0
        self._rejections = 0

        self._transitions = transitions

        self._initial_message = ""
        self._state: AgenticState = Pending()

        self._metadata = metadata
        
        self.taskname = self._trajectory_path.replace('trajs', 'flow_chart').replace('.json', '')
        # self.visualizer = MCTSVisualizer(name=self.taskname)
        self.nodes = 1
        self.prev_node = None


    def run(
        self, message: str | None = None, input_data: dict[str, Any] | None = None
    ) -> Response:
        """
        Run the loop and handle exceptions and cost checking.
        """

        if self.is_running():
            raise Exception("Loop is already running.")

        self._trajectory = Trajectory(
            "AgenticLoop", initial_message=message, persist_path=self._trajectory_path
        )

        self.transition_to(self._transitions.initial_state(**input_data or {}))
        # self.root = MCTSNode(0, self.state)
        # self.visualizer.update_graph(self.root)

        while self.is_running():
            try:
                self._run()
            except Exception as e:
                logger.warning(f"Failed to run loop. Error: {e}")
                raise

            if self.retries() > self._max_retries:
                logger.warning(f"Max retries reached ({self._max_retries}). Exiting.")
                self.trajectory.save_info({"error": "Max retries reached."})
                return Response(
                    status="rejected",
                    message="The loop was aborted because the number of retries exceeded the limit.",
                )

            total_cost = self._trajectory.total_cost()
            if total_cost > self._max_cost:
                logger.warning(
                    f"Max cost reached ({total_cost} > {self._max_cost}). Exiting."
                )
                self.trajectory.save_info({"error": "Max cost reached."})
                raise RuntimeError(
                    "The loop was aborted because the cost exceeded the limit.",
                )

        if isinstance(self.state, Finished):
            return Response(status="finished", message=self.state.message or "")
        elif isinstance(self.state, Rejected):
            return Response(status="rejected", message=self.state.message or "")

        raise RuntimeError(f"Loop exited with unknown state {self.state}.")

    def is_running(self) -> bool:
        return not isinstance(self.state, NoopState)

    def _set_state_loop(self, state: AgenticState):
        state._set_loop(self)

    def retries(self) -> int:
        retries = 0
        for action in reversed(self.trajectory.current_step.actions):
            if action.retry_message:
                retries += 1
            else:
                return retries

        return retries

    def retry_messages(self, state: AgenticState) -> list[Message]:
        messages: list[Message] = []

        if self.trajectory.current_step.name != state.name:
            return messages

        current_step = self.trajectory.current_step
        for action in current_step.actions:
            if action.retry_message:
                if isinstance(action.action, Content):
                    messages.append(
                        AssistantMessage(
                            content=action.action.content,
                        )
                    )
                else:
                    messages.append(AssistantMessage(action=action.action))

                messages.append(
                    UserMessage(
                        content=action.retry_message,
                    )
                )

        return messages

    def transition_to(self, new_state: AgenticState):
        logger.info(f"Transitioning from {self.state} to {new_state}")

        self._transition_count += 1
        if self._transition_count > self._max_transitions:
            new_state = Rejected(message="Max transitions exceeded.")

        if (
            new_state.max_iterations
            and self.transition_count(new_state) > new_state.max_iterations
        ):
            new_state = Rejected(
                message=f"Max transitions exceeded for state {new_state.name}."
            )


        self._state = new_state # set the new state
        self._set_state_loop(self.state) # set the loop in the new state
        self.trajectory.new_transition(new_state)   # record transision in the trajectory

    def transition_count(self, state: AgenticState) -> int:
        return self.trajectory.transition_count(state)

    @property
    def state(self):
        return self._state

    @property
    def workspace(self):
        return self._workspace

    @property
    def trajectory(self):
        return self._trajectory

    def _to_completion_messages(self) -> list[dict]:
        print(f"stateeee: {self.state}")
        messages = [{"role": "system", "content": self.state.system_prompt()}]

        tool_call_id = None
        state_messages = self.state.messages()
        for message in state_messages:
            if message.role == "user":
                if tool_call_id and self.instructor_mode == instructor.Mode.TOOLS:
                    messages.append(
                        {
                            "role": "tool",
                            "tool_call_id": tool_call_id,
                            "content": message.content,
                        }
                    )
                elif (
                    tool_call_id
                    and self.instructor_mode == instructor.Mode.ANTHROPIC_TOOLS
                ):
                    messages.append(
                        {
                            "role": "user",
                            "content": [
                                {
                                    "tool_use_id": tool_call_id,
                                    "content": message.content,
                                    "type": "tool_result",
                                }
                            ],
                        }
                    )
                else:
                    messages.append({"role": "user", "content": message.content})
            elif message.role == "assistant":
                if message.action:
                    tool_call_id = generate_call_id()
                    if self.instructor_mode == instructor.Mode.ANTHROPIC_TOOLS:
                        messages.append(
                            {
                                "role": "assistant",
                                "content": [
                                    {
                                        "id": tool_call_id,
                                        "input": message.action.model_dump(),
                                        "type": "tool_use",
                                        "name": message.action.action_name,
                                    }
                                ],
                            }
                        )
                    elif self.instructor_mode == instructor.Mode.TOOLS:
                        messages.append(
                            {
                                "role": "assistant",
                                "tool_calls": [
                                    {
                                        "id": tool_call_id,
                                        "type": "function",
                                        "function": {
                                            "name": message.action.action_name,
                                            "arguments": message.action.model_dump_json(
                                                exclude_none=True
                                            ),
                                        },
                                    }
                                ],
                            }
                        )
                    else:
                        json_content = message.action.model_dump_json(indent=2)

                        if self.state.model.startswith("deepseek"):
                            json_content = f"```json\n{json_content}\n```"

                        messages.append(
                            {
                                "role": "assistant",
                                "content": json_content,
                            }
                        )

                else:
                    tool_call_id = None
                    messages.append({"role": "assistant", "content": message.content})

        return messages

    def _run(self):
        if not self.is_running():
            logger.info("Loop is not running.")
            return

<<<<<<< HEAD
        # print(f"workspace files: {safe_repr(self._workspace.file_context.files)}")

        # self.visualizer.add_node_to_graph(self.root)
        action, completion_response = self._next_action()

        cost = None
        if completion_response:
            try:
                cost = completion_cost(completion_response=completion_response)
            except Exception as e:
                logger.info(f"Error calculating completion cost: {e}")
=======
        action, cost, input_tokens, output_tokens = self._next_action()
>>>>>>> 323582b8

        logger.info(f"{self.state}: Received new action {action.action_name}.")
        response = self.state.handle_action(action)

        self._trajectory.save_action(
            action=action,
            output=response.output,
            retry_message=response.retry_message,
            completion_cost=cost,
            input_tokens=input_tokens,
            output_tokens=output_tokens,
        )

        if not response.trigger:
            logger.info(
                f"{self.state}: No transition found. Staying in the same state."
            )
            return

        if response.trigger == "retry":
            logger.info(f"{self.state}: Retry requested. {response.retry_message}")
            return

        try:
            next_state = self._transitions.next_state(
                source=self.state,
                trigger=response.trigger,
                data=response.output,
            )
        except Exception:
            logger.error(
                f"Failed to initiate next state with trigger {response.trigger} and output {response.output}"
            )
            raise

        if not next_state:
            raise ValueError(
                f"No transition found for {self.state} with trigger {response.trigger}"
            )

        if response.trigger == "rejected" and next_state.__class__ != Rejected:
            self._rejections += 1
            next_state = Rejected(
                message=f"Got {self._rejections} rejections, aborting."
            )
        else:
            self._rejections = 0
        
        print(f"STATE: {self.state}, ACTION: {action}, NEXT_STATE: {next_state}")
        self.nodes += 1
        # child_node = MCTSNode(self.nodes, next_state, 
        #                       parent=self.root if self.prev_node is None else self.prev_node, 
        #                       last_action=action, last_completion_response=completion_response)
        # self.visualizer.add_node_to_graph(child_node)
        # self.visualizer.update_graph(self.root)
        # self.prev_node = child_node

        logger.info(f"{self.state}: Transitioning to {next_state.name}")
        self.transition_to(next_state)

    @property
    def instructor_mode(self):
        if self._instructor_mode:
            return self._instructor_mode

        if "openai" in self.state.model:
            return instructor.Mode.TOOLS

        if self.state.model.startswith("claude"):
            return instructor.Mode.ANTHROPIC_TOOLS

        if self.state.model.startswith("openrouter/anthropic/claude"):
            return instructor.Mode.TOOLS

        return instructor.Mode.JSON

    def _next_mock_action(self) -> ActionRequest | None:
        if not self._mocked_actions:
            return None, None, None, None

        if self._reset_mocks_at_state and self.state.name == self._reset_mocks_at_state:
            logger.info(f"Resetting mocked actions at state {self.state.name}")
            self._mocked_actions = []
            return None, None, None, None

        action = self._mocked_actions.pop(0)

        if "action" not in action:
            return None, None, None, None

        cost = action.get("completion_cost", 0)
        input_tokens = action.get("input_tokens", 0)
        output_tokens = action.get("output_tokens", 0)

        if self.state.action_type():
            try:
                logger.info(
                    f"{self.state} Return mocked response with type {self.state.action_type().__name__} ({len(self._mocked_actions)} left)."
                )
                return (
                    self.state.action_type().model_validate(action["action"]),
                    cost,
                    input_tokens,
                    output_tokens,
                )
            except Exception:
                logger.error(
                    f"Failed to parse {action} to {self.state.action_type().__name__} in state {self.state.name}"
                )
                raise
        elif "content" in action["action"]:
            logger.info(
                f"{self.state} Return mocked response ({len(self._mocked_actions)} left)."
            )
            return (
                Content(content=action["action"]["content"]),
                cost,
                input_tokens,
                output_tokens,
            )

        else:
            raise ValueError(f"Mocked action {action} does not have 'content' field.")

    def _next_action(
        self,
    ) -> tuple[ActionRequest, float | None, int | None, int | None]:
        messages = self._to_completion_messages()
        logger.info(f"{self.state} Create completion with {len(messages)} messages")

        if self._verify_state_func:
            self._verify_state_func(self.state)

        mocked_action, cost, input_tokens, output_tokens = self._next_mock_action()
        if mocked_action:
            return mocked_action, cost, input_tokens, output_tokens

        metadata = {}
        if self._metadata:
            metadata.update(self._metadata)
        metadata["generation_name"] = str(self.state)

        tokens = token_counter(messages=messages[-1:])
        if self._max_message_tokens and tokens > self._max_message_tokens:
            raise ValueError(f"Too many tokens in the new message: {tokens}")
        
        # get how many tokens are in input
        num_tokens = token_counter(messages=messages)
        logger.info(f"Number of tokens in input: {num_tokens}")

        if self.state.model.startswith("claude") and self.state.action_type():
            try:
                anthropic_client = instructor.from_anthropic(
                    Anthropic(),
                    mode=self.instructor_mode,
                )

                action_request, completion_response = (
                    anthropic_client.chat.completions.create_with_completion(
                        model=self.state.model,
                        max_tokens=self.state.max_tokens,
                        temperature=self.state.temperature,
                        # stop=self.state.stop_words(),
                        response_model=self.state.action_type(),
                        messages=messages,
                    )
                )

                logger.info(
                    f"{self.state.name}: Input tokens: {completion_response.usage.input_tokens}, Output tokens: {completion_response.usage.output_tokens}"
                )
                (
                    prompt_tokens_cost_usd_dollar,
                    completion_tokens_cost_usd_dollar,
                ) = cost_per_token(
                    model=self.state.model,
                    prompt_tokens=completion_response.usage.input_tokens,
                    completion_tokens=completion_response.usage.output_tokens,
                )
                _final_cost = (
                    prompt_tokens_cost_usd_dollar + completion_tokens_cost_usd_dollar
                )
            except Exception as e:
                self._log_prompt(messages, error=traceback.format_exc())
                raise e

            self._log_prompt(messages, completion_response.content)
            return (
                action_request,
                _final_cost,
                completion_response.usage.input_tokens,
                completion_response.usage.output_tokens,
            )

        if self.state.action_type() is None:
            completion_response = litellm.completion(
                model=self.state.model,
                max_tokens=self.state.max_tokens,
                temperature=self.state.temperature,
                stop=self.state.stop_words(),
                metadata=metadata,
                messages=messages,
            )
            action_request = Content(
                content=completion_response.choices[0].message.content
            )
        else:
<<<<<<< HEAD
            """
            if tool call, wrap litellm call in instructor client,
            which will handle the tool call.
            """
=======
            client = instructor.from_litellm(
                litellm.completion, mode=self.instructor_mode
            )
>>>>>>> 323582b8

            try:
                action_request, completion_response = (
                    client.chat.completions.create_with_completion(
                        model=self.state.model,
                        max_tokens=self.state.max_tokens,
                        temperature=self.state.temperature,
                        stop=self.state.stop_words(),
                        response_model=self.state.action_type(),
                        metadata=metadata,
                        messages=messages,
                    )
                )
            except Exception as e:
                self._log_prompt(messages, error=traceback.format_exc())
                raise e

        try:
            cost = completion_cost(
                completion_response=completion_response,
                model="claude-3-5-sonnet-20240620",
            )
        except Exception as e:
            logger.info(f"Error calculating completion cost: {e}")
            cost = 0

        self._log_prompt(
            messages, [completion_response.choices[0].message.model_dump()], error=None
        )
        prompt_tokens = completion_response.get("usage", {}).get("prompt_tokens", 0)
        completion_tokens = completion_response.get("usage", {}).get(
            "completion_tokens", 0
        )
        return action_request, cost, prompt_tokens, completion_tokens

    def _log_prompt(
        self,
        messages: list[dict],
        completion: Any | None = None,
        error: str | None = None,
    ):
        if not self._prompt_log_dir:
            return

        transition_no = self.trajectory.transition_count()
        prompt_path = f"{self._prompt_log_dir}/{transition_no:02d}_{self.state.name}.md"

        with open(prompt_path, "w") as f:
            f.write("\n\n# Completion\n")

            f.write("\n\n## Input\n")
            for message in messages:
                f.write(f"\n\n### {message['role']}\n\n")

                if "content" in message:
                    if isinstance(message["content"], str):
                        f.write(message["content"])
                    elif isinstance(message["content"], list):
                        for content in message["content"]:
                            if isinstance(content, str):
                                f.write(content)
                            if isinstance(content, dict) and "content" in content:
                                f.write(content["content"])
                            else:
                                f.write(
                                    f"\n\n```json\n{json.dumps(content, indent=2)}\n```"
                                )
                elif isinstance(message.get("content"), list):
                    for block in message["content"]:
                        f.write(f"\n\n### {block['tool_use_id']}\n")
                        f.write(block["content"])
                else:
                    f.write(f"\n\n```json\n{json.dumps(message, indent=2)}\n```")

            if completion:
                f.write("\n\n## Output\n")

                for block in completion:
                    if isinstance(block, BaseModel):
                        block = block.model_dump()

                    if isinstance(block, dict):
                        if "content" in block:
                            f.write(f"{block.get('content')}\n")
                        else:
                            f.write(f"```json\n{json.dumps(block, indent=2)}\n```")
                    else:
                        f.write(f"```json\n{json.dumps(block, indent=2)}\n```")

            if error:
                f.write("\n\n# Error\n")
                f.write(f"\n```\n{error}\n```\n")


def generate_call_id():
    prefix = "call_"
    chars = string.ascii_letters + string.digits
    length = 24

    random_chars = "".join(random.choices(chars, k=length))

    random_string = prefix + random_chars

    return random_string<|MERGE_RESOLUTION|>--- conflicted
+++ resolved
@@ -1,8 +1,5 @@
-<<<<<<< HEAD
 import os
-=======
 import json
->>>>>>> 323582b8
 import logging
 import random
 import string
@@ -381,8 +378,7 @@
         if not self.is_running():
             logger.info("Loop is not running.")
             return
-
-<<<<<<< HEAD
+          
         # print(f"workspace files: {safe_repr(self._workspace.file_context.files)}")
 
         # self.visualizer.add_node_to_graph(self.root)
@@ -394,9 +390,8 @@
                 cost = completion_cost(completion_response=completion_response)
             except Exception as e:
                 logger.info(f"Error calculating completion cost: {e}")
-=======
+                
         action, cost, input_tokens, output_tokens = self._next_action()
->>>>>>> 323582b8
 
         logger.info(f"{self.state}: Received new action {action.action_name}.")
         response = self.state.handle_action(action)
@@ -604,17 +599,13 @@
                 content=completion_response.choices[0].message.content
             )
         else:
-<<<<<<< HEAD
             """
             if tool call, wrap litellm call in instructor client,
             which will handle the tool call.
             """
-=======
             client = instructor.from_litellm(
                 litellm.completion, mode=self.instructor_mode
             )
->>>>>>> 323582b8
-
             try:
                 action_request, completion_response = (
                     client.chat.completions.create_with_completion(
