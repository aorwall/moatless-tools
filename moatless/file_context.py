--- conflicted
+++ resolved
@@ -72,10 +72,6 @@
         description="List of context spans associated with this file.",
     )
     show_all_spans: bool = Field(False, description="Flag to indicate whether to display all context spans.")
-<<<<<<< HEAD
-=======
-    shadow_mode: bool = Field(default=True)
->>>>>>> 44852c4d
 
     was_edited: bool = Field(default=False, exclude=True)
     was_viewed: bool = Field(default=False, exclude=True)
@@ -1135,10 +1131,6 @@
 
 
 class FileContext(BaseModel):
-<<<<<<< HEAD
-=======
-    shadow_mode: bool = Field(default=True, description="Set to true to not write changes to disk.")
->>>>>>> 44852c4d
     show_code_blocks: bool = Field(
         False,
         description="Whether to show the parsed code blocks in the response or just the line span.",
@@ -1205,12 +1197,7 @@
         instance = cls(
             max_tokens=data.get("max_tokens", 8000),
             repo=repo,
-<<<<<<< HEAD
             runtime=runtime
-=======
-            runtime=runtime,
-            shadow_mode=data.get("shadow_mode", True),
->>>>>>> 44852c4d
         )
         instance.load_files_from_dict(data.get("files", []), test_files=data.get("test_files", []))
         return instance
