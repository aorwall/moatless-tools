--- conflicted
+++ resolved
@@ -1,9 +1,6 @@
 import logging
 from dataclasses import dataclass
-<<<<<<< HEAD
 from typing import Optional, Set, Dict, List, Any
-=======
->>>>>>> 323582b8
 
 from pydantic import BaseModel
 
@@ -400,19 +397,14 @@
 
 
 class FileContext:
-<<<<<<< HEAD
-    
-    VERSION = "1.0"  # Add version information
-
-=======
->>>>>>> 323582b8
+
     def __init__(self, repo: FileRepository, max_tokens: int = 4000):
         self._repo = repo
         self._file_context: dict[str, ContextFile] = {}
         self._max_tokens: int = max_tokens
 
     @classmethod
-<<<<<<< HEAD
+
     def from_json(cls, serialized_data: Dict[str, Any]):
         if serialized_data.get("version") != cls.VERSION:
             raise ValueError(f"Unsupported serialization version: {serialized_data.get('version')}")
@@ -430,17 +422,11 @@
         file_context = cls(repo, max_tokens=serialized_data["max_tokens"])
 
         for file_data in serialized_data["file_context"]:
-=======
+
     def from_json(cls, repo_path: str, context_data: list[dict]):
         file_context = cls(FileRepository(repo_path))
 
         for file_data in context_data:
->>>>>>> 323582b8
-            file_context.add_spans_to_context(
-                file_path=file_data["file_path"],
-                span_ids=set(file_data.get("span_ids", []))
-            )
-
         return file_context
 
     def to_files_with_spans(self) -> list[FileWithSpans]:
